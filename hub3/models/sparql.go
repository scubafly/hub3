--- conflicted
+++ resolved
@@ -260,47 +260,9 @@
 	}
 
 	return count, err
-<<<<<<< HEAD
-=======
-}
-
-// PrepareAsk takes an a string and returns a valid SPARQL ASK query
-func PrepareAsk(uri string) (string, error) {
-	q, err := queryBank.Prepare("ask_subject", struct{ URI string }{uri})
-	if err != nil {
-		return "", err
-	}
-
-	return q, err
-}
-
-// AskSPARQL performs a SPARQL ASK query
-func AskSPARQL(query string) (bool, error) {
-	res, err := SparqlRepo().Query(query)
-	if err != nil {
-		return false, err
-	}
-	bindings := res.Results.Bindings
-	fmt.Println(bindings)
-	return false, nil
-}
-
-// DescribeSPARQL creates a describe query for a given URI.
-func DescribeSPARQL(uri string) (map[string][]rdf.Term, error) {
-	query, err := queryBank.Prepare("describe", struct{ URI string }{uri})
-	if err != nil {
-		return nil, err
-	}
-
-	res, err := SparqlRepo().Query(query)
-	if err != nil {
-		return nil, err
-	}
-
-	return res.Bindings(), nil
-}
+}
+
 
 func logUnableToQueryEndpoint(errs []error) {
 	log.Printf("Unable query endpoint: %s", errs)
->>>>>>> ecb82bbf
 }