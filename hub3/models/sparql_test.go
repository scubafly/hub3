--- conflicted
+++ resolved
@@ -56,33 +56,6 @@
 
 	Describe("Executing a SPARQL query", func() {
 
-<<<<<<< HEAD
-		Context("Ask", func() {
-
-			//It("should return a boolean", func() {
-			//ask, err := AskSPARQL("ASK {<urn:123> ?p ?o}")
-			//Expect(err).To(BeNil())
-			//Expect(ask).To(Equal(false))
-			//})
-
-			//It("should return a result", func() {
-			//k
-			//res, err := SparqlRepo.Query("ASK { ?s ?p ?o } LIMIT 1")
-			//if err != nil {
-			//log.Fatalf("sending sparql query: %#v", err)
-			//}
-			//Expect(err).To(BeNil())
-			//Expect(res).ToNot(BeNil())
-			////fmt.Printf("results: %#v", res.Results)
-			////fmt.Println(res.Results.Bindings)
-			//for i, m := range res.Results.Bindings {
-			//s := m["s"]
-			//fmt.Printf("%d %s %s\n", i, s.Type, s.Value)
-			//}
-			////fmt.Println(res.Results.Bindings)
-			//})
-		})
-=======
 		//Context("Ask", func() {
 
 		//It("should return a boolean", func() {
@@ -105,7 +78,6 @@
 		////fmt.Println(res.Results.Bindings)
 		//})
 		//})
->>>>>>> a96c2bf1
 
 		Context("Describe", func() {
 			It("should return sparql bindings", func() {
