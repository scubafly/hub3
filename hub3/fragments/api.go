--- conflicted
+++ resolved
@@ -541,16 +541,11 @@
 			query = query.Must(elastic.NewMatchQuery("tree.childCount", sr.Tree.GetChildCount()))
 		}
 		if sr.Tree.GetLabel() != "" {
-<<<<<<< HEAD
-			q := elastic.NewMatchQuery("tree.label", sr.Tree.GetLabel())
-			q = q.MinimumShouldMatch(c.Config.ElasticSearch.MinimumShouldMatch)
-=======
 			q := elastic.NewQueryStringQuery(sr.Tree.GetLabel())
 			q = q.DefaultField("tree.label")
 			if !isAdvancedSearch(sr.Tree.GetLabel()) {
 				q = q.MinimumShouldMatch(c.Config.ElasticSearch.MinimumShouldMatch)
 			}
->>>>>>> bf4b4823
 			query = query.Must(q)
 		}
 		if sr.Tree.GetUnitID() != "" {
