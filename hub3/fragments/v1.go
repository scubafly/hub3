//
// Licensed under the Apache License, Version 2.0 (the "License");
// you may not use this file except in compliance with the License.
// You may obtain a copy of the License at
//
//     http://www.apache.org/licenses/LICENSE-2.0
//
// Unless required by applicable law or agreed to in writing, software
// distributed under the License is distributed on an "AS IS" BASIS,
// WITHOUT WARRANTIES OR CONDITIONS OF ANY KIND, either express or implied.
// See the License for the specific language governing permissions and
// limitations under the License.

package fragments

import (
	"bytes"
	"encoding/json"
	fmt "fmt"
	"io"
	"log"
	"sort"
	"strconv"
	"strings"
	"sync"
	"time"

	c "github.com/delving/rapid-saas/config"
	r "github.com/kiivihal/rdf2go"
<<<<<<< HEAD
	"github.com/microcosm-cc/bluemonday"
=======

>>>>>>> a96c2bf1
	"github.com/olivere/elastic"
	// TODO replace with dep injection later
	//elastic "gopkg.in/olivere/elastic.v5"

	"github.com/parnurzeal/gorequest"
)

var request *gorequest.SuperAgent
var sanitizer *bluemonday.Policy

func init() {
	sanitizer = bluemonday.UGCPolicy()
	request = gorequest.New()
}

type SortedGraph struct {
	triples []*r.Triple
	lock    sync.Mutex
}

func NewSortedGraph(g *r.Graph) *SortedGraph {
	sg := &SortedGraph{}

	for t := range g.IterTriples() {
		sg.Add(t)
	}
	return sg
}

// AddTriple add triple to the list of triples in the sortedGraph.
// Note: there is not deduplication
func (sg *SortedGraph) Add(t *r.Triple) {
	sg.triples = append(sg.triples, t)
}

func (sg *SortedGraph) Triples() []*r.Triple {
	return sg.triples
}

// ByPredicate returns a list of triples that have the same predicate
func (sg *SortedGraph) ByPredicate(predicate r.Term) []*r.Triple {
	matches := []*r.Triple{}
	for _, t := range sg.triples {
		if t.Predicate.Equal(predicate) {
			matches = append(matches, t)
		}
	}
	return matches
}

// AddTriple is used to add a triple made of individual S, P, O objects
func (sg *SortedGraph) AddTriple(s r.Term, p r.Term, o r.Term) {
	sg.triples = append(sg.triples, r.NewTriple(s, p, o))
}

// Remove removes a triples from the SortedGraph
func (sg *SortedGraph) Remove(t *r.Triple) {
	triples := []*r.Triple{}
	for _, tt := range sg.triples {
		if t != tt {
			triples = append(triples, tt)
		}
	}
	sg.triples = triples
}

// Len returns the number of triples in the SortedGraph
func (sg *SortedGraph) Len() int {
	return len(sg.triples)
}

func containsString(s []string, e string) bool {
	for _, a := range s {
		if a == e {
			return true
		}
	}
	return false
}

// GenerateJSONLD creates a interfaggce based model of the RDF Graph.
// This can be used to create various JSON-LD output formats, e.g.
// expand, flatten, compacted, etc.
func (sg *SortedGraph) GenerateJSONLD() ([]map[string]interface{}, error) {
	m := map[string]*r.LdEntry{}
	entries := []map[string]interface{}{}
	orderedSubjects := []string{}

	for _, t := range sg.triples {
		s := t.GetSubjectID()
		if !containsString(orderedSubjects, s) {
			orderedSubjects = append(orderedSubjects, s)
		}
		err := r.AppendTriple(m, t)
		if err != nil {
			return entries, err
		}
	}

	//log.Printf("subjects: %#v", orderedSubjects)
	// this most be sorted
	for _, v := range orderedSubjects {
		//log.Printf("v range: %s", v)
		ldEntry, ok := m[v]
		if ok {
			//log.Printf("ldentry: %#v", ldEntry.AsEntry())
			entries = append(entries, ldEntry.AsEntry())
		}
	}

	//log.Printf("graph: \n%#v", entries)

	return entries, nil
}

func (g *SortedGraph) SerializeFlatJSONLD(w io.Writer) error {
	entries, err := g.GenerateJSONLD()
	if err != nil {
		return err
	}
	bytes, err := json.Marshal(entries)
	if err != nil {
		return err
	}
	fmt.Fprint(w, string(bytes))
	return nil
}

func (sg *SortedGraph) GetRDF() ([]byte, error) {
	var b bytes.Buffer
	err := sg.SerializeFlatJSONLD(&b)
	if err != nil {
		return nil, err
	}
	return b.Bytes(), nil
}

// IndexEntry holds info for earch triple in the V1 API
type IndexEntry struct {
	ID       string `json:"id,omitempty"`
	Value    string `json:"value,omitempty"`
	Language string `json:"language,omitempty"`
	Type     string `json:"@type,omitempty"`
	Raw      string `json:"raw,omitempty"`
}

// Legacy holds the legacy values
type Legacy struct {
	HubID            string `json:"delving_hubId,omitempty"`
	RecordType       string `json:"delving_recordType,omitempty"`
	Spec             string `json:"delving_spec,omitempty"`
	Owner            string `json:"delving_owner,omitempty"`
	OrgID            string `json:"delving_orgId,omitempty"`
	Collection       string `json:"delving_collection,omitempty"`
	Title            string `json:"delving_title,omitempty"`
	Creator          string `json:"delving_creator,omitempty"`
	Provider         string `json:"delving_provider,omitempty"`
	HasGeoHash       string `json:"delving_hasGeoHash"`
	HasDigitalObject string `json:"delving_hasDigitalObject"`
	HasLandingPage   string `json:"delving_hasLandingPage"`
	HasDeepZoom      string `json:"delving_hasDeepZoom"`
}

// NewLegacy returns a legacy struct with default values
func NewLegacy(indexDoc map[string]interface{}, fb *FragmentBuilder) *Legacy {
	l := &Legacy{
		HubID:      fb.fg.Meta.GetHubID(),
		RecordType: "mdr",
		Spec:       fb.fg.Meta.GetSpec(),
		OrgID:      fb.fg.Meta.GetOrgID(),
		Collection: fb.fg.Meta.GetSpec(),
	}
	var ok bool
	_, ok = indexDoc["nave_geoHash"]
	l.HasGeoHash = strconv.FormatBool(ok)
	_, ok = indexDoc["edm_isShownBy"]
	l.HasDigitalObject = strconv.FormatBool(ok)
	_, ok = indexDoc["nave_deepZoomUrl"]
	l.HasDeepZoom = strconv.FormatBool(ok)
	_, ok = indexDoc["edm_isShownAt"]
	l.HasLandingPage = strconv.FormatBool(ok)
	return l
}

// System holds system information for each IndexDoc
type System struct {
	Slug               string `json:"slug,omitempty"`
	Spec               string `json:"spec,omitempty"`
	Thumbnail          string `json:"thumbnail,omitempty"`
	Preview            string `json:"preview,omitempty"`
	Caption            string `json:"caption,omitempty"`
	AboutURI           string `json:"about_uri,omitempty"`
	SourceURI          string `json:"source_uri,omitempty"`
	GraphName          string `json:"graph_name,omitempty"`
	CreatedAt          string `json:"created_at,omitempty"`
	ModifiedAt         string `json:"modified_at,omitempty"`
	SourceGraph        string `json:"source_graph,omitempty"`
	ProxyResourceGraph string `json:"proxy_resource_graph,omitempty"`
	WebResourceGraph   string `json:"web_resource_graph,omitempty"`
	ContentHash        string `json:"content_hash,omitempty"`
	HasGeoHash         string `json:"hasGeoHash"`
	HasDigitalObject   string `json:"hasDigitalObject"`
	HasLandingPage     string `json:"hasLandingPage"`
	HasDeepZoom        string `json:"hasDeepZoom"`
}

// NewSystem generates system info for the V1 doc
func NewSystem(indexDoc map[string]interface{}, fb *FragmentBuilder) *System {
	s := &System{}
	s.Slug = fb.fg.Meta.GetHubID()
	s.Spec = fb.fg.Meta.GetSpec()
	s.Preview = fmt.Sprintf("detail/foldout/void_edmrecord/%s", fb.fg.Meta.GetHubID())
	//s.Caption = ""
	s.AboutURI = fb.fg.GetAboutURI()
	s.SourceURI = fb.fg.GetAboutURI()
	s.GraphName = fb.fg.Meta.NamedGraphURI
	now := time.Now()
	nowString := fmt.Sprintf(now.Format(time.RFC3339))
	s.CreatedAt = nowString
	s.ModifiedAt = nowString
	rdf, err := fb.SortedGraph.GetRDF()
	if err == nil {
		s.SourceGraph = string(rdf)
	} else {
		log.Printf("Unable to add RDF for %s\n", fb.fg.Meta.GetHubID())
	}
	// s.ProxyResourceGraph
	// s.WebResourceGraph
	// s.ContentHash
	thumbnails, ok := indexDoc["edm_object"]
	if ok {
		thumbs := thumbnails.([]*IndexEntry)
		if len(thumbs) > 0 {
			s.Thumbnail = thumbs[0].Value
		}
	}
	_, ok = indexDoc["nave_geoHash"]
	s.HasGeoHash = strconv.FormatBool(ok)
	_, ok = indexDoc["edm_isShownBy"]
	s.HasDigitalObject = strconv.FormatBool(ok)
	_, ok = indexDoc["nave_deepZoomUrl"]
	s.HasDeepZoom = strconv.FormatBool(ok)
	_, ok = indexDoc["edm_isShownAt"]
	s.HasLandingPage = strconv.FormatBool(ok)
	return s
}

// NewGraphFromTurtle creates a RDF graph from the 'text/turtle' format
func NewGraphFromTurtle(re io.Reader) (*r.Graph, error) {
	g := r.NewGraph("")
	err := g.Parse(re, "text/turtle")
	if err != nil {
		log.Println("Unable to parse the supplied turtle RDF.")
		return g, err
	}
	if g.Len() == 0 {
		//log.Println("No triples were added to the graph")
		return g, fmt.Errorf("no triples were added to the graph")
	}
	return g, nil
}

// GetNSField get as namespace field. It is a utility function
func GetNSField(nsKey, label string) string {
	var nsURI string
	switch nsKey {
	case "edm":
		nsURI = "http://www.europeana.eu/schemas/edm/"
	case "nave":
		nsURI = "http://schemas.delving.eu/nave/terms/"
	case "dcterms":
		nsURI = "http://purl.org/dc/terms/"
	case "rdagr2":
		nsURI = "http://rdvocab.info/ElementsGr2/"
	case "dc":
		nsURI = "http://purl.org/dc/elements/1.1/"
	}
	if nsURI != "" {
		return fmt.Sprintf(
			"%s%s",
			nsURI,
			label,
		)
	}
	return ""
}

// GetEDMField returns a rdf2go.Resource for a field
func GetEDMField(s string) r.Term {
	return r.NewResource(GetNSField("edm", s))
}

// GetNaveField returns a rdf2go.Resource for a field
func GetNaveField(s string) r.Term {
	return r.NewResource(GetNSField("nave", s))
}

// GetUrns returs a list of WebResource urns
func (fb *FragmentBuilder) GetUrns() []string {
	var urns []string
	wrs := fb.Graph.All(nil, nil, GetEDMField("WebResource"))
	for _, t := range wrs {
		s := strings.Trim(t.Subject.String(), "<>")
		if strings.HasPrefix(s, "urn:") {
			urns = append(urns, s)
		}
	}
	return urns
}

// ResolveWebResources retrieves RDF graph from remote MediaManager
// Only RDF Resources that start with 'urn:' are currently supported
func (fb *FragmentBuilder) ResolveWebResources() error {
	// replace with err group
	errChan := make(chan error)

	urns := fb.GetUrns()
	for _, urn := range urns {
		go fb.GetRemoteWebResource(urn, "", errChan)
	}
	totalUrns := len(urns)
	for i := 0; i < totalUrns; i++ {
		select {
		case err := <-errChan:
			if err != nil {
				log.Printf("Error resolving webresources for: %v: %#v\n", urns, err)
				return err
			}
		}
	}
	return nil
}

type WebTriples struct {
	triples map[string][]*r.Triple
}

func NewWebTriples() *WebTriples {
	return &WebTriples{triples: make(map[string][]*r.Triple)}
}

func (wt *WebTriples) Append(s string, t *r.Triple) {
	wto, ok := wt.triples[s]
	if !ok {
		wt.triples[s] = []*r.Triple{t}
		return
	}
	wt.triples[s] = append(wto, t)
	return
}

// CleanWebResourceGraph remove mapped webresources when urns are used for WebResource Subjects
func (fb *FragmentBuilder) CleanWebResourceGraph(hasUrns bool) (*SortedGraph, map[string]ResourceSortOrder, []r.Term, *WebTriples) {
	resources := make(map[string]ResourceSortOrder)
	webTriples := NewWebTriples()
	aggregates := []r.Term{}

	cleanGraph := &SortedGraph{}

	seen := 0
	for triple := range fb.Graph.IterTriples() {
		seen++
		s := triple.Subject.String()
		p := triple.Predicate.String()
		subjectIsBNode := false

		switch triple.Subject.(type) {
		case *r.BlankNode:
			subjectIsBNode = true
		}
		if hasUrns && strings.HasSuffix(s, "__>") {
			continue
		}
		switch p {
		case GetNaveField("resourceSortOrder").String():
			rawInt := triple.Object.(*r.Literal).RawValue()
			i, err := strconv.Atoi(rawInt)
			order := 1000
			if err == nil {
				order = i
			}
			resources[s] = ResourceSortOrder{
				Key:   s,
				Value: order,
			}
			continue
		case r.NewResource("http://www.w3.org/1999/02/22-rdf-syntax-ns#type").String():
			o := triple.Object.String()
			if o == GetEDMField("WebResource").String() {
				if !strings.HasSuffix(s, "__>") {
					webTriples.Append(s, triple)
					_, ok := resources[s]
					if !ok {
						resources[s] = ResourceSortOrder{
							Key:   s,
							Value: 1000,
						}
					}
				}
			} else if strings.HasPrefix(o, "<http://schemas.delving.eu/nave/terms/") {
				aggregates = append(aggregates, triple.Subject)
				cleanGraph.Add(triple)
			} else {
				cleanGraph.Add(triple)
			}
		case GetEDMField("hasView").String():
			continue
		case GetEDMField("isShownBy").String(), GetEDMField("object").String():
			if hasUrns {
				continue
			}
			cleanGraph.Add(triple)
		case GetNaveField("thumbnail").String(), GetNaveField("smallThumbnail").String(), GetNaveField("largeThumbnail").String():
			if hasUrns && subjectIsBNode {
				continue
			}
			webTriples.Append(s, triple)
		case GetNaveField("thumbSmall").String(), GetNaveField("thumbnail").String(), GetNaveField("thumbLarge").String():
			if hasUrns && subjectIsBNode {
				continue
			}
			webTriples.Append(s, triple)
		case GetNaveField("deepZoomUrl").String():
			if hasUrns && subjectIsBNode {
				continue
			}
			webTriples.Append(s, triple)
		default:
			cleanGraph.Add(triple)
		}

	}

	return cleanGraph, resources, aggregates, webTriples
}

// GetSortedWebResources returns a list of subjects sorted by nave:resourceSortOrder.
// WebResources without a sortKey will appended in order they are found to the end of the list.
func (fb *FragmentBuilder) GetSortedWebResources() []ResourceSortOrder {
	hasUrns := len(fb.GetUrns()) > 0

	subj := r.NewResource(fb.fg.Meta.GetEntryURI())

	// get remote webresources
	if c.Config.WebResource.ResolveRemoteWebResources {
		err := fb.ResolveWebResources()
		if err != nil {
			log.Printf("err: %#v", err)
			//return err
		}
	}

	cleanGraph, resources, aggregates, webTriples := fb.CleanWebResourceGraph(hasUrns)

	var ss []ResourceSortOrder
	for _, v := range resources {
		ss = append(ss, v)
	}

	keySort := ss
	sort.Slice(keySort, func(i, j int) bool {
		return ss[i].Key < ss[j].Key
	})
	lexSort := make(map[string]int)
	for i, key := range keySort {
		lexSort[key.Key] = i + 1
	}

	for i, s := range ss {
		if s.Value == 1000 {
			ss[i].Value = lexSort[s.Key]
		}

	}
	// sort by Value
	sort.Slice(ss, func(i, j int) bool {
		return ss[i].Value < ss[j].Value
	})

	if len(ss) == 0 {
		for _, wt := range webTriples.triples {
			for _, t := range wt {
				cleanGraph.Add(t)
			}
		}
	}

	for _, s := range ss {
		if len(subj.String()) > 0 {
			if s.Value == 1 && hasUrns {
				fb.AddDefaults(r.NewResource(s.CleanKey()), subj, cleanGraph)
			}
			hasView := r.NewTriple(
				subj,
				GetEDMField("hasView"),
				r.NewResource(s.CleanKey()),
			)
			cleanGraph.Add(hasView)

			sortOrder := r.NewTriple(
				r.NewResource(s.CleanKey()),
				GetNaveField("resourceSortOrder"),
				r.NewLiteral(fmt.Sprintf("%d", s.Value)),
			)
			wt, ok := webTriples.triples[s.Key]
			if ok {
				for _, t := range wt {
					cleanGraph.Add(t)
				}
			}

			//log.Printf("sortOrder: %#v", s)
			//log.Printf("sort triple: %#v", sortOrder.String())
			// add resourceSortOrder back
			cleanGraph.Add(sortOrder)
		} else {
			log.Printf("subject not found: %s", subj)
		}
	}
	// add ore:aggregates
	for _, t := range aggregates {
		cleanGraph.AddTriple(
			subj,
			r.NewResource("http://www.openarchives.org/ore/terms/aggregates"),
			t,
		)
	}

	fb.SortedGraph = cleanGraph

	return ss
}

// ResourceSortOrder holds the sort keys
type ResourceSortOrder struct {
	Key   string
	Value int
}

// CleanKey strips leading and trailing "<>" from the key.
func (rso ResourceSortOrder) CleanKey() string {
	return strings.Trim(rso.Key, "<>")
}

// GetObject returns a single object from the rdf2go.Graph
func (fb *FragmentBuilder) GetObject(s r.Term, p r.Term) r.Term {
	t := fb.Graph.One(s, p, nil)
	if t != nil {
		return t.Object
	}
	return nil
}

// AddDefaults add default thumbnail fields to a edm:WebResource
func (fb *FragmentBuilder) AddDefaults(wr r.Term, s r.Term, g *SortedGraph) {
	isShownBy := fb.GetObject(wr, GetNaveField("thumbLarge"))
	if isShownBy == nil {
		log.Printf("should find thumbLarge: %s, %s \n %s", wr.String(), s.String(), "")
	}
	if isShownBy != nil {
		g.AddTriple(s, GetEDMField("isShownBy"), isShownBy)
	}
	object := fb.GetObject(wr, GetNaveField("thumbSmall"))
	if object != nil {
		g.AddTriple(s, GetEDMField("object"), isShownBy)
	}
}

// GetRemoteWebResource retrieves a remote Graph from the MediaManare and
// inserts it into the Graph
func (fb *FragmentBuilder) GetRemoteWebResource(urn string, orgID string, errChan chan error) {
	if strings.HasPrefix(urn, "urn:") {
		url := fb.MediaManagerURL(urn, orgID)
		request := gorequest.New()
		//log.Printf("webresource url: %s", url)
		resp, _, errs := request.Get(url).End()
		if errs != nil {
			for err := range errs {
				log.Printf("err: %#v", err)
			}
			errChan <- errs[0]
			return
		}
		defer resp.Body.Close()
		if resp.StatusCode != 200 {
			log.Printf("urn not found: %s?format=plain", url)
			errChan <- nil
			return
		}
		defer resp.Body.Close()
		err := fb.Graph.Parse(resp.Body, "text/turtle")
		errChan <- err
		return
	}
	return
}

// MediaManagerURL returns the URL for the Remote WebResource call.
func (fb *FragmentBuilder) MediaManagerURL(urn string, orgID string) string {
	if orgID == "" {
		orgID = c.Config.OrgID
	}
	return fmt.Sprintf(
		"%s/api/webresource/%s/%s",
		c.Config.WebResource.MediaManagerHost,
		orgID,
		strings.Replace(urn, "%", "%%", -1),
	)
}

// GetResourceLabel returns the label for a resource
func (fb *FragmentBuilder) GetResourceLabel(t *r.Triple) (string, bool) {
	switch t.Object.(type) {
	case *r.Resource:
		id := r.GetResourceID(t.Object)
		label, ok := fb.ResourceLabels[id]
		return label, ok
	}
	return "", false
}

// SetResourceLabels extracts resource labels from the graph which is used for
// presenting labels for Triple.Object instances that are resources.
func (fb *FragmentBuilder) SetResourceLabels() error {
	// TODO add support for additionalLabels from the configuration
	labels := []r.Term{
		r.NewResource("http://www.w3.org/2004/02/skos/core#prefLabel"),
		r.NewResource("http://xmlns.com/foaf/0.1/name"),
	}
	for _, label := range labels {
		for _, t := range fb.Graph.All(nil, label, nil) {
			subjectID := t.GetSubjectID()
			_, ok := fb.ResourceLabels[subjectID]
			if ok {
				break
			}
			fb.ResourceLabels[subjectID] = t.Object.(*r.Literal).RawValue()
		}
	}
	return nil
}

func fieldsContains(s []*IndexEntry, e *IndexEntry) bool {
	for _, a := range s {
		if a.Raw == e.Raw {
			return true
		}
	}
	return false
}

// CreateV1IndexDoc creates a map that can me marshaled to json
func CreateV1IndexDoc(fb *FragmentBuilder) (map[string]interface{}, error) {
	indexDoc := make(map[string]interface{})

	// set the resourceLabels
	err := fb.SetResourceLabels()
	if err != nil {
		return indexDoc, err
	}

	var triples []*r.Triple
	for _, t := range fb.SortedGraph.Triples() {
		triples = append(triples, t)
	}

	for _, t := range triples {
		searchLabel, err := GetFieldKey(t)
		if err != nil {
			return indexDoc, err
		}
		var fields []*IndexEntry
		var ok bool
		fields, ok = indexDoc[searchLabel].([]*IndexEntry)
		if !ok {
			fields = []*IndexEntry{}
		}
		entry, err := fb.CreateV1IndexEntry(t)
		if err != nil {
			return indexDoc, err
		}
		indexDoc[searchLabel] = append(fields, entry)
	}
	indexDoc["delving_spec"] = IndexEntry{
		Type:  "Literal",
		Value: fb.fg.Meta.GetSpec(),
		Raw:   fb.fg.Meta.GetSpec(),
	}
	indexDoc["nave_id"] = IndexEntry{
		Type:  "Literal",
		Value: fb.fg.Meta.GetHubID(),
		Raw:   fb.fg.Meta.GetHubID(),
	}
	indexDoc["spec"] = fb.fg.Meta.GetSpec()
	indexDoc["orgID"] = fb.fg.Meta.GetOrgID()
	indexDoc["entryURI"] = fb.fg.GetAboutURI()
	indexDoc["revision"] = fb.fg.Meta.GetRevision()
	indexDoc["hubID"] = fb.fg.Meta.GetHubID()
	indexDoc["system"] = NewSystem(indexDoc, fb)
	indexDoc["legacy"] = NewLegacy(indexDoc, fb)

	return indexDoc, nil
}

// GetFieldKey returns the namespaced version of the Predicate of the Triple
func GetFieldKey(t *r.Triple) (string, error) {
	return c.Config.NameSpaceMap.GetSearchLabel(t.Predicate.RawValue())
}

// CreateV1IndexEntry creates an IndexEntry from a r.Triple
func (fb *FragmentBuilder) CreateV1IndexEntry(t *r.Triple) (*IndexEntry, error) {
	ie := &IndexEntry{}

	switch t.Object.(type) {
	case *r.Resource:
		ie.Type = "URIRef"
		ie.ID = t.Object.RawValue()
		label, ok := fb.GetResourceLabel(t)
		if ok {
			ie.Value = label
			ie.Raw = label
		} else {
			ie.Value = t.Object.RawValue()
			ie.Raw = t.Object.RawValue()
		}
	case *r.Literal:
		ie.Type = "Literal"
		value := t.Object.RawValue()
		if len(value) > 32765 {
			value = value[:32000]
		}

		// protect against XSS attacks in literals
		value = fb.sanitizer.Sanitize(value)

		ie.Value = value
		ie.Raw = value
		if len(ie.Raw) > 256 {
			ie.Raw = value[:256]
		}
		// replace double quotes a single quote
		ie.Raw = strings.Replace(ie.Raw, "\"", "'", -1)
		l := t.Object.(*r.Literal)
		ie.Language = l.Language
	case *r.BlankNode:
		ie.Type = "Bnode"
		ie.ID = t.Object.RawValue()
		ie.Value = t.Object.RawValue()
		ie.Raw = t.Object.RawValue()
	default:

		return ie, fmt.Errorf("unknown object type: %#v", t.Object)
	}
	return ie, nil
}

// CreateESAction creates bulkAPIRequest from map[string]interface{}
func CreateESAction(indexDoc map[string]interface{}, id string) (*elastic.BulkIndexRequest, error) {
	v1Index := fmt.Sprintf("%s", c.Config.ElasticSearch.IndexName)
	r := elastic.NewBulkIndexRequest().
		Index(v1Index).
		Type("void_edmrecord").
		RetryOnConflict(3).
		Id(id).
		Doc(indexDoc)
	return r, nil
}<|MERGE_RESOLUTION|>--- conflicted
+++ resolved
@@ -27,11 +27,8 @@
 
 	c "github.com/delving/rapid-saas/config"
 	r "github.com/kiivihal/rdf2go"
-<<<<<<< HEAD
 	"github.com/microcosm-cc/bluemonday"
-=======
-
->>>>>>> a96c2bf1
+
 	"github.com/olivere/elastic"
 	// TODO replace with dep injection later
 	//elastic "gopkg.in/olivere/elastic.v5"
